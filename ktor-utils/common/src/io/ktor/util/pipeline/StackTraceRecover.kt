--- conflicted
+++ resolved
@@ -13,13 +13,8 @@
  * Notice: This method breaks the [exception] identity.
  */
 internal fun recoverStackTraceBridge(exception: Throwable, continuation: Continuation<*>): Throwable = try {
-<<<<<<< HEAD
-    @Suppress("INVISIBLE_MEMBER")
-    recoverStackTrace(exception, continuation).withCause(exception.cause) // TODO dumanskaya KT-57776
-=======
     @Suppress("INVISIBLE_REFERENCE")
     recoverStackTrace(exception, continuation).withCause(exception.cause)
->>>>>>> c3406de4
 } catch (_: Throwable) {
     exception
 }
